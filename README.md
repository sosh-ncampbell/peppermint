--- conflicted
+++ resolved
@@ -44,17 +44,12 @@
 version: "3.1"
 
 services:
-<<<<<<< HEAD
   peppermint_postgres:
     container_name: peppermint_postgres
-=======
-  postgres:
     profiles:
       - prod
       - dev
       - test
-    container_name: postgres
->>>>>>> 4e7a895c
     image: postgres:latest
     restart: always
     ports:
@@ -67,7 +62,6 @@
       POSTGRES_DB: peppermint
 
   peppermint:
-<<<<<<< HEAD
     container_name: peppermint
     image: pepperlabs/peppermint:latest
     ports:
@@ -76,36 +70,21 @@
     restart: always
     depends_on:
       - peppermint_postgres
-=======
     profiles:
       - prod
-    container_name: peppermint
-    image: pepperlabs/peppermint:latest
-    ports:
-      - 5001:5001
-    restart: always
     depends_on:
       - postgres
->>>>>>> 4e7a895c
     healthcheck:
       test: ["CMD", "sh", "-c", "wget --spider $$BASE_URL"]
       interval: 30s
       timeout: 10s
       retries: 3
     environment:
-<<<<<<< HEAD
       DB_USERNAME: "peppermint"
       DB_PASSWORD: "1234"
       DB_HOST: "peppermint_postgres"
-=======
-      PORT: 5001
-      DB_USERNAME: peppermint
-      DB_PASSWORD: 1234
-      DB_HOST: postgres
       SECRET: 'peppermint4life'
       
->>>>>>> 4e7a895c
-
 volumes:
  pgdata:
 ```
