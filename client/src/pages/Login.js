--- conflicted
+++ resolved
@@ -11,10 +11,7 @@
   Button,
 } from "rsuite";
 import { useHistory } from "react-router-dom";
-<<<<<<< HEAD
-import { GlobalProvider } from '../Context/GlobalState';
-=======
->>>>>>> 4cc93827
+import { GlobalContext } from '../Context/GlobalState';
 
 import { baseUrl } from '../utils'
 
@@ -23,31 +20,6 @@
   const [password, setPassword] = useState("");
   const [email, setEmail] = useState("");
 
-<<<<<<< HEAD
-  const PostData = async () => {
-    await fetch(`${baseUrl}/api/v1/auth/login`, {
-      method: "post",
-      headers: {
-        "Content-Type": "application/json",
-      },
-      body: JSON.stringify({
-        email,
-        password,
-      }),
-    })
-      .then((res) => res.json())
-      .then((data) => {
-        console.log(data)
-        if (!data.error) {
-          localStorage.setItem("jwt", data.token);
-          localStorage.setItem("user", JSON.stringify(data.user))
-          history.push("/");
-        } else {
-          console.log(data.error);
-        }
-      });
-  };
-=======
   const history = useHistory()
 
   const { signin } = useContext(GlobalContext);
@@ -55,7 +27,6 @@
   const onSubmit = async () => {
     signin(email, password)
   }
->>>>>>> 4cc93827
 
   return (
     <div>
@@ -85,11 +56,7 @@
                     </FormGroup>
                     <FormGroup>
                       <ButtonToolbar>
-<<<<<<< HEAD
-                        <Button appearance="primary" onClick={() => {PostData();}}>
-=======
                         <Button appearance="primary" onClick={() => {onSubmit(); setTimeout(() => history.push('/'), 4000)} }>
->>>>>>> 4cc93827
                           Sign in
                         </Button>
                         <Button appearance="link">Forgot password?</Button>
