--- conflicted
+++ resolved
@@ -147,16 +147,6 @@
   box-shadow: rgba(0, 0, 0, 0.16) 0px 0px 3px;
 }
 
-<<<<<<< HEAD
-.popup-overlay {
-  background: rgba(0, 0, 0, 0.5);
-}
-[data-popup="tooltip"].popup-overlay {
-  background: transparent;
-}
-=======
-
->>>>>>> 55b94a72
 
 .Note-create-footer {
   margin-top: 55%;
