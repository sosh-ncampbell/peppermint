import React, { useState, useEffect } from "react";
import { Table, Button, Icon, Container, Input } from "rsuite";
import Popup from "reactjs-popup";
// import TicketInfo from "../component/TicketInfo";

import { baseUrl } from "../utils.js";

const OpenTicket = () => {
  const [modalOpen, setModalOpen] = useState(false);
  const [data, setData] = useState([]);

  const open = () => setModalOpen(true);
  const close = () => setModalOpen(false);

  const { Column, HeaderCell, Cell } = Table;

  async function loadContent() {
    await fetch(`${baseUrl}/api/v1/tickets/openedTickets`, {
      method: "GET",
      headers: {
        "Content-Type": "application/json",
        Authorization: "Bearer " + localStorage.getItem("jwt"),
      },
    })
      .then((res) => res.json())
      .then((result) => {
        console.log(result);
        setData(result.tickets);
      });
  }

  useEffect(() => {
    async function resolve() {
      await loadContent();
    }
    resolve();
  }, []);

  return (
    <div>
      <h3 style={{ textAlign: "center" }}>Open Tickets - {null}</h3>
      <Table height={300} data={data} cellBordered={true}>
        <Column width={100} align="center" fixed>
          <HeaderCell>#</HeaderCell>
          <Cell dataKey="id" />
        </Column>

        <Column width={100} align="center" fixed>
          <HeaderCell>Name</HeaderCell>
          <Cell dataKey="name" />
        </Column>

        <Column width={150} align="center" fixed>
          <HeaderCell>Company</HeaderCell>
          <Cell dataKey="company" />
        </Column>

        <Column width={100} align="center" fixed>
          <HeaderCell>Priority</HeaderCell>
          <Cell dataKey="priority" />
        </Column>

        <Column width={600} align="center" fixed>
          <HeaderCell>Issue</HeaderCell>
          <Cell
            dataKey="issue"
            style={{ textAlign: "left", fontWeight: "bold" }}
          />
        </Column>

        <Column width={150} align="center" fixed>
          <HeaderCell></HeaderCell>
          <Cell>
            {(row) => {
              // console.log(row)
              return (
                <div>
                  <Button size="xs" onClick={open}>
                    Show Job Info
                  </Button>
<<<<<<< HEAD
                  <Popup modal open={modalOpen} nested={true}>
                    <Button
                      style={{ float: "right" }}
                      onClick={() => {
                        console.log("modal closed ");
                        close();
                      }}
                    >
                      <Icon icon="close" />
                    </Button>
=======
                   <Popup modal open={modalOpen} >
                  <Button
                  style={{ float: "right"}}
                    onClick={() => {
                      console.log('modal closed ');
                      close();
                    }}
                  >
                    <Icon icon="close" />
                  </Button>
>>>>>>> 55b94a72
                    <Container>
                      <div className="top-left">
                        <h4>Job Issue</h4>
                        <Input
                          componentClass="textarea"
                          rows={10}
                          placeholder="If you see this there is no issue entered...."
                          defaultValue={row.issue}
                        />
                      </div>
                    </Container>

                    <Container>
                      <div className="bottom-left">
                        <h4>Customer Infomation</h4>
                        <ul>
                          <li>Company: {row.company}</li>
                          <li>Caller: {row.name}</li>
                          <li>Email: {row.email}</li>
                          <li>Priority: {row.priority}</li>
                        </ul>
                      </div>
                    </Container>

                    <Container>
                      <div className="top-right">
                        <h4>Job Notes</h4>
                        <Input
                          componentClass="textarea"
                          rows={10}
                          placeholder="Enter Job notes here..."
                          defaultValue={null}
                        />
                      </div>
                    </Container>

                    <Container>
                      <div className="bottom-right">
                        <h4>Time Allocation</h4>
                      </div>
                    </Container>
                  </Popup>
                </div>
              );
            }}
          </Cell>
        </Column>
      </Table>
    </div>
  );
};

export default OpenTicket;<|MERGE_RESOLUTION|>--- conflicted
+++ resolved
@@ -78,18 +78,6 @@
                   <Button size="xs" onClick={open}>
                     Show Job Info
                   </Button>
-<<<<<<< HEAD
-                  <Popup modal open={modalOpen} nested={true}>
-                    <Button
-                      style={{ float: "right" }}
-                      onClick={() => {
-                        console.log("modal closed ");
-                        close();
-                      }}
-                    >
-                      <Icon icon="close" />
-                    </Button>
-=======
                    <Popup modal open={modalOpen} >
                   <Button
                   style={{ float: "right"}}
@@ -100,7 +88,6 @@
                   >
                     <Icon icon="close" />
                   </Button>
->>>>>>> 55b94a72
                     <Container>
                       <div className="top-left">
                         <h4>Job Issue</h4>
