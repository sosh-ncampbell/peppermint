import React, { useState, useEffect } from "react";
import { Divider, Icon, Tooltip, Whisper } from "rsuite";

import { baseUrl } from "../utils";

const ListTodo = () => {
  const [data, setData] = useState([]);

  async function loadContent() {
    await fetch(`${baseUrl}/api/v1/todo/getTodo`, {
      method: "get",
      headers: {
        Authorization: "Bearer " + localStorage.getItem("jwt"),
        ContentType: "application/json",
      },
    })
      .then((res) => res.json())
      .then((result) => { setData(result.todo) });
  }

  useEffect(() => {
    async function resolve() {
      await loadContent();
    }
    resolve();
  }, [setData]);

  // console.log(data);

  const allDone = () => {
    fetch(`${baseUrl}/api/v1/todo/markAllAsDone`, {
      method: "PUT",
      headers: {
        Authorization: "Bearer " + localStorage.getItem("jwt"),
        ContentType: "application/json",
        Accept: "application/json",
      },
    }).then((response) => response.json());
  };

  const oneDone = (item) => {
    console.log(item._id);
    fetch(`${baseUrl}/api/v1/todo/markOneAsDone/${item._id}`, {
      method: "PUT",
      headers: {
        Authorization: "Bearer " + localStorage.getItem("jwt"),
        ContentType: "application/json",
        Accept: "application/json",
      },
    }).then((response) => response.json());
  };

  const removeTodo = (id) => {
    fetch(`${baseUrl}/api/v1/todo/deleteTodo/${id}`, {
      method: "DELETE",
      headers: {
        Authorization: "Bearer " + localStorage.getItem("jwt"),
        "Content-Type": "application/json",
        Accept: "application/json",
      },
    })
      .then((response) => response.json())
      .then((data) => {
        if (!data.error) {
          window.location.reload();
          return;
        } else {
          console.log(data.error);
        }
      });
  };

  const tooltip1 = <Tooltip>Remove Todo</Tooltip>;
  const tooltip2 = <Tooltip>Mark as done</Tooltip>;

  return (
    <div>
      <button style={{ marginTop: 10 }} onClick={allDone}>
        Mark All Done
      </button>
      <Divider orientation="left" style={{ width: "auto" }}></Divider>
      {data.map((item) => {
        // console.log(item)
        return (
          <div key={item._id} className="todo-list">
            <ul>
              <li style={{ marginLeft: -35 }}>
                <span className={item.done ? "done" : ""}>{item.text}</span>
                <Whisper placement="bottom" trigger="hover" speaker={tooltip1}>
<<<<<<< HEAD
                  <button
                    onClick={() => removeTodo(item._id)}
                    style={{ float: "right" }}
                  >
                    <Icon icon="close" />
                  </button>
=======
                  <button onClick={() => {removeTodo(item._id); window.location.reload()}} style={{ float: "right"}}><Icon icon="close" /></button>
>>>>>>> 55b94a72
                </Whisper>
                <Whisper placement="bottom" trigger="hover" speaker={tooltip2}>
                  <button
                    onClick={() => oneDone(item)}
                    style={{ float: "right", marginRight: 5 }}
                  >
                    <Icon icon="check" />
                  </button>
                </Whisper>
              </li>
            </ul>
          </div>
        );
      })}
    </div>
  );
};

export default ListTodo;<|MERGE_RESOLUTION|>--- conflicted
+++ resolved
@@ -87,16 +87,7 @@
               <li style={{ marginLeft: -35 }}>
                 <span className={item.done ? "done" : ""}>{item.text}</span>
                 <Whisper placement="bottom" trigger="hover" speaker={tooltip1}>
-<<<<<<< HEAD
-                  <button
-                    onClick={() => removeTodo(item._id)}
-                    style={{ float: "right" }}
-                  >
-                    <Icon icon="close" />
-                  </button>
-=======
                   <button onClick={() => {removeTodo(item._id); window.location.reload()}} style={{ float: "right"}}><Icon icon="close" /></button>
->>>>>>> 55b94a72
                 </Whisper>
                 <Whisper placement="bottom" trigger="hover" speaker={tooltip2}>
                   <button
