--- conflicted
+++ resolved
@@ -25,11 +25,7 @@
   return (
     <div>
       <div className="">
-<<<<<<< HEAD
-        <header className="pb-24 bg-gradient-to-r from-green-800 to-green-400 dark:bg-white">
-=======
         <header className="pb-16 bg-gradient-to-r from-green-800 to-green-400">
->>>>>>> eaa9b5d6
           <div className="max-w-3xl mx-auto px-4 sm:px-6 lg:max-w-7xl lg:px-8">
             <div className="relative flex flex-wrap items-center justify-center lg:justify-between">
               <div className="absolute left-0 py-5 flex-shrink-0 lg:static">
