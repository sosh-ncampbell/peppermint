<<<<<<< HEAD
# See https://help.github.com/articles/ignoring-files/ for more about ignoring files.

# dependencies
/node_modules
/.pnp
.pnp.js

# testing
/coverage

# next.js
/.next/
/out/

# production
/build

# misc
.DS_Store
*.pem

# debug
npm-debug.log*
yarn-debug.log*
yarn-error.log*

# local env files
.env.local
.env.development.local
.env.test.local
.env.production.local

# vercel
.vercel

# typescript
*.tsbuildinfo

/.DS_Store
./.DS_Store

/storage
=======
node_modules
docker-data/db
client/.eslintcache
docker
todo.txt
client/.eslintcache
binaries
api.txt
files
>>>>>>> e92ddde5
<|MERGE_RESOLUTION|>--- conflicted
+++ resolved
@@ -1,4 +1,3 @@
-<<<<<<< HEAD
 # See https://help.github.com/articles/ignoring-files/ for more about ignoring files.
 
 # dependencies
@@ -40,15 +39,4 @@
 /.DS_Store
 ./.DS_Store
 
-/storage
-=======
-node_modules
-docker-data/db
-client/.eslintcache
-docker
-todo.txt
-client/.eslintcache
-binaries
-api.txt
-files
->>>>>>> e92ddde5
+/storage