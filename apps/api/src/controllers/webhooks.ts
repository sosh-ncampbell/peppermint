--- conflicted
+++ resolved
@@ -1,61 +1,12 @@
-<<<<<<< HEAD
-import { FastifyInstance } from "fastify";
-import { track } from "../lib/hog";
-import { Hook, prisma } from "../prisma";
-
-// Type definitions
-interface WebhookPayload {
-  name: string;
-  url: string;
-  type: Hook;
-  active: boolean;
-  secret: string;
-}
-=======
 import { FastifyInstance, FastifyReply, FastifyRequest } from "fastify";
 import { track } from "../lib/hog";
 import { prisma } from "../prisma";
->>>>>>> b4c66dea
 
 export function webhookRoutes(fastify: FastifyInstance) {
   // Create a new webhook
-  fastify.post<{ Body: WebhookPayload }>(
+  fastify.post(
     "/api/v1/webhook/create",
-    async (request, reply) => {
-      try {
-        const { name, url, type, active, secret } = request.body;
 
-<<<<<<< HEAD
-        const webhook = await prisma.webhooks.create({
-          data: {
-            name,
-            url,
-            type,
-            active,
-            secret,
-            createdBy: "375f7799-5485-40ff-ba8f-0a28e0855ecf", // TODO: Get from authenticated user
-          },
-        });
-
-        const client = track();
-        await client.capture({
-          event: "webhook_created",
-          distinctId: webhook.id, // Use actual webhook ID
-        });
-        await client.shutdownAsync();
-
-        return reply.status(201).send({
-          data: webhook,
-          success: true,
-        });
-      } catch (error) {
-        return reply.status(400).send({
-          error:
-            error instanceof Error ? error.message : "Failed to create webhook",
-          success: false,
-        });
-      }
-=======
     async (request: FastifyRequest, reply: FastifyReply) => {
       const { name, url, type, active, secret }: any = request.body;
       await prisma.webhooks.create({
@@ -79,27 +30,10 @@
       client.shutdownAsync();
 
       reply.status(200).send({ message: "Hook created!", success: true });
->>>>>>> b4c66dea
     }
   );
 
   // Get all webhooks
-<<<<<<< HEAD
-  fastify.get("/api/v1/webhooks/all", async (request, reply) => {
-    try {
-      const webhooks = await prisma.webhooks.findMany();
-
-      return reply.status(200).send({
-        data: webhooks,
-        success: true,
-      });
-    } catch (error) {
-      return reply.status(400).send({
-        error:
-          error instanceof Error ? error.message : "Failed to fetch webhooks",
-        success: false,
-      });
-=======
   fastify.get(
     "/api/v1/webhooks/all",
 
@@ -107,47 +41,24 @@
       const webhooks = await prisma.webhooks.findMany({});
 
       reply.status(200).send({ webhooks: webhooks, success: true });
->>>>>>> b4c66dea
     }
-  });
+  );
 
   // Delete a webhook
-<<<<<<< HEAD
-  fastify.delete<{ Params: { id: string } }>(
-=======
+
   fastify.delete(
->>>>>>> b4c66dea
     "/api/v1/admin/webhook/:id/delete",
-    async (request, reply) => {
-      try {
-        const { id } = request.params;
 
-<<<<<<< HEAD
+    async (request: FastifyRequest, reply: FastifyReply) => {
+      const bearer = request.headers.authorization!.split(" ")[1];
+       const { id }: any = request.params;
         await prisma.webhooks.delete({
-          where: { id },
+          where: {
+            id: id,
+          },
         });
 
-        return reply.status(200).send({
-          success: true,
-        });
-      } catch (error) {
-        return reply.status(400).send({
-          error:
-            error instanceof Error ? error.message : "Failed to delete webhook",
-          success: false,
-        });
-      }
-=======
-    async (request: FastifyRequest, reply: FastifyReply) => {
-      const { id }: any = request.params;
-      await prisma.webhooks.delete({
-        where: {
-          id: id,
-        },
-      });
-
-      reply.status(200).send({ success: true });
->>>>>>> b4c66dea
+        reply.status(200).send({ success: true });
     }
   );
 }