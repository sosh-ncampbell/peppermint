import { FastifyInstance, FastifyReply, FastifyRequest } from "fastify";

import axios from "axios";
import { checkToken } from "../lib/jwt";

//@ts-ignore
import { track } from "../lib/hog";
import { sendAssignedEmail } from "../lib/nodemailer/ticket/assigned";
import { sendComment } from "../lib/nodemailer/ticket/comment";
import { sendTicketCreate } from "../lib/nodemailer/ticket/create";
import { sendTicketStatus } from "../lib/nodemailer/ticket/status";
import { assignedNotification } from "../lib/notifications/issue/assigned";
import { commentNotification } from "../lib/notifications/issue/comment";
import { priorityNotification } from "../lib/notifications/issue/priority";
import {
  activeStatusNotification,
  statusUpdateNotification,
} from "../lib/notifications/issue/status";
import { sendWebhookNotification } from "../lib/notifications/webhook";
import { requirePermission } from "../lib/roles";
import { checkSession } from "../lib/session";
import { prisma } from "../prisma";

const validateEmail = (email: string) => {
  return String(email)
    .toLowerCase()
    .match(
      /^(([^<>()[\]\\.,;:\s@"]+(\.[^<>()[\]\\.,;:\s@"]+)*)|.(".+"))@((\[[0-9]{1,3}\.[0-9]{1,3}\.[0-9]{1,3}\.[0-9]{1,3}\])|(([a-zA-Z\-0-9]+\.)+[a-zA-Z]{2,}))$/
    );
};

export function ticketRoutes(fastify: FastifyInstance) {
  fastify.post(
    "/api/v1/ticket/create",
    {
      preHandler: requirePermission(["issue::create"]),
    },
    async (request: FastifyRequest, reply: FastifyReply) => {
      const {
        name,
        company,
        detail,
        title,
        priority,
        email,
        engineer,
        type,
        createdBy,
      }: any = request.body;

      const user = await checkSession(request);

      const ticket: any = await prisma.ticket.create({
        data: {
          name,
          title,
          detail: JSON.stringify(detail),
          priority: priority ? priority : "low",
          email,
          type: type ? type.toLowerCase() : "support",
          createdBy: createdBy
            ? {
                id: createdBy.id,
                name: createdBy.name,
                role: createdBy.role,
                email: createdBy.email,
              }
            : undefined,
          client:
            company !== undefined
              ? {
                  connect: { id: company.id || company },
                }
              : undefined,
          fromImap: false,
          assignedTo:
            engineer && engineer.name !== "Unassigned"
              ? {
                  connect: { id: engineer.id },
                }
              : undefined,
          isComplete: Boolean(false),
        },
      });

      if (!email && !validateEmail(email)) {
        await sendTicketCreate(ticket);
      }

      if (engineer && engineer.name !== "Unassigned") {
        const assgined = await prisma.user.findUnique({
          where: {
            id: ticket.userId,
          },
        });

        await sendAssignedEmail(assgined!.email);

        await assignedNotification(engineer, ticket, user);
      }

      const webhook = await prisma.webhooks.findMany({
        where: {
          type: "ticket_created",
        },
      });

      for (let i = 0; i < webhook.length; i++) {
        if (webhook[i].active === true) {
          const message = {
            event: "ticket_created",
            id: ticket.id,
            title: ticket.title,
            priority: ticket.priority,
            email: ticket.email,
            name: ticket.name,
            type: ticket.type,
            createdBy: ticket.createdBy,
            assignedTo: ticket.assignedTo,
            client: ticket.client,
          };

          await sendWebhookNotification(webhook[i], message);
        }
      }

      const hog = track();

      hog.capture({
        event: "ticket_created",
        distinctId: ticket.id,
      });

      reply.status(200).send({
        message: "Ticket created correctly",
        success: true,
        id: ticket.id,
      });
    }
  );

  fastify.post(
    "/api/v1/ticket/public/create",
    async (request: FastifyRequest, reply: FastifyReply) => {
      const {
        name,
        company,
        detail,
        title,
        priority,
        email,
        engineer,
        type,
        createdBy,
      }: any = request.body;

      const ticket: any = await prisma.ticket.create({
        data: {
          name,
          title,
          detail: JSON.stringify(detail),
          priority: priority ? priority : "low",
          email,
          type: type ? type.toLowerCase() : "support",
          createdBy: createdBy
            ? {
                id: createdBy.id,
                name: createdBy.name,
                role: createdBy.role,
                email: createdBy.email,
              }
            : undefined,
          client:
            company !== undefined
              ? {
                  connect: { id: company.id || company },
                }
              : undefined,
          fromImap: false,
          assignedTo:
            engineer && engineer.name !== "Unassigned"
              ? {
                  connect: { id: engineer.id },
                }
              : undefined,
          isComplete: Boolean(false),
        },
      });

      if (!email && !validateEmail(email)) {
        await sendTicketCreate(ticket);
      }

      if (engineer && engineer.name !== "Unassigned") {
        const assgined = await prisma.user.findUnique({
          where: {
            id: ticket.userId,
          },
        });

        await sendAssignedEmail(assgined!.email);
      }

      const webhook = await prisma.webhooks.findMany({
        where: {
          type: "ticket_created",
        },
      });

      for (let i = 0; i < webhook.length; i++) {
        if (webhook[i].active === true) {
          const message = {
            event: "ticket_created",
            id: ticket.id,
            title: ticket.title,
            priority: ticket.priority,
            email: ticket.email,
            name: ticket.name,
            type: ticket.type,
            createdBy: ticket.createdBy,
            assignedTo: ticket.assignedTo,
            client: ticket.client,
          };

          await sendWebhookNotification(webhook[i], message);
        }
      }

      const hog = track();

      hog.capture({
        event: "ticket_created",
        distinctId: ticket.id,
      });

      reply.status(200).send({
        message: "Ticket created correctly",
        success: true,
        id: ticket.id,
      });
    }
  );

  fastify.post(
    "/api/v1/ticket/public/create",
    async (request: FastifyRequest, reply: FastifyReply) => {
      const {
        name,
        company,
        detail,
        title,
        priority,
        email,
        engineer,
        type,
        createdBy,
      }: any = request.body;

      const ticket: any = await prisma.ticket.create({
        data: {
          name,
          title,
          detail: JSON.stringify(detail),
          priority: priority ? priority : "low",
          email,
          type: type ? type.toLowerCase() : "support",
          createdBy: createdBy
            ? {
                id: createdBy.id,
                name: createdBy.name,
                role: createdBy.role,
                email: createdBy.email,
              }
            : undefined,
          client:
            company !== undefined
              ? {
                  connect: { id: company.id || company },
                }
              : undefined,
          fromImap: false,
          assignedTo:
            engineer && engineer.name !== "Unassigned"
              ? {
                  connect: { id: engineer.id },
                }
              : undefined,
          isComplete: Boolean(false),
        },
      });

      if (!email && !validateEmail(email)) {
        await sendTicketCreate(ticket);
      }

      if (engineer && engineer.name !== "Unassigned") {
        const assgined = await prisma.user.findUnique({
          where: {
            id: ticket.userId,
          },
        });

        await sendAssignedEmail(assgined!.email);

        await assignedNotification(engineer.id, ticket);
      }

      const webhook = await prisma.webhooks.findMany({
        where: {
          type: "ticket_created",
        },
      });

      for (let i = 0; i < webhook.length; i++) {
        if (webhook[i].active === true) {
          const message = {
            event: "ticket_created",
            id: ticket.id,
            title: ticket.title,
            priority: ticket.priority,
            email: ticket.email,
            name: ticket.name,
            type: ticket.type,
            createdBy: ticket.createdBy,
            assignedTo: ticket.assignedTo,
            client: ticket.client,
          };

          await sendWebhookNotification(webhook[i], message);
        }
      }

      const hog = track();

      hog.capture({
        event: "ticket_created",
        distinctId: ticket.id,
      });

      reply.status(200).send({
        message: "Ticket created correctly",
        success: true,
        id: ticket.id,
      });
    }
  );

  // Get a ticket by id - requires auth
  fastify.get(
    "/api/v1/ticket/:id",
    {
      preHandler: requirePermission(["issue::read"]),
    },
    async (request: FastifyRequest, reply: FastifyReply) => {
      const { id }: any = request.params;

      const ticket = await prisma.ticket.findUnique({
        where: {
          id: id,
        },
        include: {
          client: {
            select: { id: true, name: true, number: true, notes: true },
          },
          assignedTo: {
            select: { id: true, name: true },
          },
        },
      });

      const timeTracking = await prisma.timeTracking.findMany({
        where: {
          ticketId: id,
        },
        include: {
          user: {
            select: {
              name: true,
            },
          },
        },
      });

      const comments = await prisma.comment.findMany({
        where: {
          ticketId: ticket!.id,
        },
        include: {
          user: {
            select: {
              name: true,
            },
          },
        },
      });

      const files = await prisma.ticketFile.findMany({
        where: {
          ticketId: id,
        },
      });

      var t = {
        ...ticket,
        comments: [...comments],
        TimeTracking: [...timeTracking],
        files: [...files],
      };

      reply.send({
        ticket: t,
        sucess: true,
      });
    }
  );

  // Get all tickets - requires auth
  fastify.get(
    "/api/v1/tickets/open",
    {
      preHandler: requirePermission(["issue::read"]),
    },
    async (request: FastifyRequest, reply: FastifyReply) => {
      const tickets = await prisma.ticket.findMany({
        where: { isComplete: false, hidden: false },
        orderBy: [
          {
            createdAt: "desc",
          },
        ],
        include: {
          client: {
            select: { id: true, name: true, number: true },
          },
          assignedTo: {
            select: { id: true, name: true },
          },
          team: {
            select: { id: true, name: true },
          },
        },
      });

      reply.send({
        tickets: tickets,
        sucess: true,
      });
    }
  );

  // Basic Search - requires auth
  fastify.post(
    "/api/v1/tickets/search",
    {
      preHandler: requirePermission(["issue::read"]),
    },
    async (request: FastifyRequest, reply: FastifyReply) => {
      const { query }: any = request.body;

      const tickets = await prisma.ticket.findMany({
        where: {
          title: {
            contains: query,
          },
        },
      });

      reply.send({
        tickets: tickets,
        success: true,
      });
    }
  );

  // Get all tickets (admin)
  fastify.get(
    "/api/v1/tickets/all",
    async (request: FastifyRequest, reply: FastifyReply) => {
      const bearer = request.headers.authorization!.split(" ")[1];
      const token = checkToken(bearer);

      const tickets = await prisma.ticket.findMany({
        where: { hidden: false },
        orderBy: [
          {
            createdAt: "desc",
          },
        ],
        include: {
          client: {
            select: { id: true, name: true, number: true },
          },
          assignedTo: {
            select: { id: true, name: true },
          },
          team: {
            select: { id: true, name: true },
          },
        },
      });

      reply.send({
        tickets: tickets,
        sucess: true,
      });
    }
  );

  // Get all open tickets for a user
  fastify.get(
    "/api/v1/tickets/user/open",

    async (request: FastifyRequest, reply: FastifyReply) => {
      const user = await checkSession(request);

      const tickets = await prisma.ticket.findMany({
        where: { isComplete: false, userId: user!.id, hidden: false },
        include: {
          client: {
            select: { id: true, name: true, number: true },
          },
          assignedTo: {
            select: { id: true, name: true },
          },
          team: {
            select: { id: true, name: true },
          },
        },
      });

      reply.send({
        tickets: tickets,
        sucess: true,
      });
    }
  );

  // Get all closed tickets
  fastify.get(
    "/api/v1/tickets/completed",

    async (request: FastifyRequest, reply: FastifyReply) => {
      const tickets = await prisma.ticket.findMany({
        where: { isComplete: true, hidden: false },
        include: {
          client: {
            select: { id: true, name: true, number: true },
          },
          assignedTo: {
            select: { id: true, name: true },
          },
          team: {
            select: { id: true, name: true },
          },
        },
      });

      reply.send({
        tickets: tickets,
        sucess: true,
      });
    }
  );

  // Get all unassigned tickets
  fastify.get(
    "/api/v1/tickets/unassigned",

    async (request: FastifyRequest, reply: FastifyReply) => {
      const tickets = await prisma.ticket.findMany({
        where: {
          isComplete: false,
          assignedTo: null,
          hidden: false,
        },
      });

      reply.send({
        success: true,
        tickets: tickets,
      });
    }
  );

  // Update a ticket
  fastify.put(
    "/api/v1/ticket/update",
    {
      preHandler: requirePermission(["issue::update"]),
    },
    async (request: FastifyRequest, reply: FastifyReply) => {
      const { id, note, detail, title, priority, status, client }: any =
        request.body;
<<<<<<< HEAD
=======

      const user = await checkSession(request);

      const issue = await prisma.ticket.findUnique({
        where: { id: id },
      });
>>>>>>> 664ba7bd

      await prisma.ticket.update({
        where: { id: id },
        data: {
          detail,
          note,
          title,
          priority,
          status,
        },
      });

      if (priority && issue!.priority !== priority) {
        await priorityNotification(issue, user, issue!.priority, priority);
      }

      if (status && issue!.status !== status) {
        await statusUpdateNotification(issue, user, status);
      }

      reply.send({
        success: true,
      });
    }
  );

  // Transfer a ticket to another user
  fastify.post(
    "/api/v1/ticket/transfer",
    {
      preHandler: requirePermission(["issue::transfer"]),
    },
    async (request: FastifyRequest, reply: FastifyReply) => {
      const { user, id }: any = request.body;

      const assigner = await checkSession(request);

      if (user) {
        const assigned = await prisma.user.update({
          where: { id: user },
          data: {
            tickets: {
              connect: {
                id: id,
              },
            },
          },
        });

        const { email } = assigned;

        const ticket = await prisma.ticket.findUnique({
          where: { id: id },
        });

        await sendAssignedEmail(email);
        await assignedNotification(assigned, ticket, assigner);
      } else {
        await prisma.ticket.update({
          where: { id: id },
          data: {
            userId: null,
          },
        });
      }

      reply.send({
        success: true,
      });
    }
  );

  // Transfer an Issue to another client
  fastify.post(
    "/api/v1/ticket/transfer/client",
    {
      preHandler: requirePermission(["issue::transfer"]),
    },
    async (request: FastifyRequest, reply: FastifyReply) => {
      const { client, id }: any = request.body;

      if (client) {
        await prisma.ticket.update({
          where: { id: id },
          data: {
            clientId: client,
          },
        });
      } else {
        await prisma.ticket.update({
          where: { id: id },
          data: {
            clientId: null,
          },
        });
      }

      reply.send({
        success: true,
      });
    }
  );

  // Link a ticket to another ticket

  // fastify.post(
  //   "/api/v1/ticket/link",

  //   async (request: FastifyRequest, reply: FastifyReply) => {
  //     const { ticket, id }: any = request.body;

  //     const prev: any = await prisma.ticket.findUnique({
  //       where: {
  //         id: id,
  //       },
  //     });

  //     const ids = [];

  //     if (prev.length !== undefined && prev.linked.length > 0) {
  //       ids.push(...prev.linked);
  //     }

  //     ids.push({
  //       id: ticket.id,
  //       title: ticket.title,
  //     });

  //     const data = await prisma.ticket.update({
  //       where: {
  //         id: id,
  //       },
  //       data: {
  //         linked: {
  //           ...ids,
  //         },
  //       },
  //     });
  //   }
  // );

  // Unlink a ticket from another ticket
  // fastify.post(
  //   "/api/v1/ticket/unlink",

  //   async (request: FastifyRequest, reply: FastifyReply) => {}
  // );

  // Comment on a ticket
  fastify.post(
    "/api/v1/ticket/comment",
    {
      preHandler: requirePermission(["issue::comment"]),
    },
    async (request: FastifyRequest, reply: FastifyReply) => {
      const { text, id, public: public_comment }: any = request.body;

      const user = await checkSession(request);

      await prisma.comment.create({
        data: {
          text: text,
          public: public_comment,
          ticketId: id,
          userId: user!.id,
        },
      });

      const ticket = await prisma.ticket.findUnique({
        where: {
          id: id,
        },
      });

      //@ts-expect-error
      const { email, title } = ticket;
      if (public_comment && email) {
        sendComment(text, title, ticket!.id, email!);
      }

      await commentNotification(ticket, user);

      const hog = track();

      hog.capture({
        event: "ticket_comment",
        distinctId: ticket!.id,
      });

      reply.send({
        success: true,
      });
    }
  );

  fastify.post(
    "/api/v1/ticket/comment/delete",
    {
      preHandler: requirePermission(["issue::comment"]),
    },
    async (request: FastifyRequest, reply: FastifyReply) => {
      const { id }: any = request.body;

      await prisma.comment.delete({
        where: {
          id: id,
        },
      });

      reply.send({
        success: true,
      });
    }
  );

  // Update status of a ticket
  fastify.put(
    "/api/v1/ticket/status/update",
    {
      preHandler: requirePermission(["issue::update"]),
    },
    async (request: FastifyRequest, reply: FastifyReply) => {
      const { status, id }: any = request.body;

      const user = await checkSession(request);

      const ticket: any = await prisma.ticket.update({
        where: { id: id },
        data: {
          isComplete: status,
        },
      });

      await activeStatusNotification(ticket, user, status);

      await sendTicketStatus(ticket);

      const webhook = await prisma.webhooks.findMany({
        where: {
          type: "ticket_status_changed",
        },
      });

      for (let i = 0; i < webhook.length; i++) {
        const url = webhook[i].url;

        if (webhook[i].active === true) {
          const s = status ? "Completed" : "Outstanding";
          if (url.includes("discord.com")) {
            const message = {
              content: `Ticket ${ticket.id} created by ${ticket.email}, has had it's status changed to ${s}`,
              avatar_url:
                "https://avatars.githubusercontent.com/u/76014454?s=200&v=4",
              username: "Peppermint.sh",
            };
            axios
              .post(url, message)
              .then((response) => {
                console.log("Message sent successfully!");
                console.log("Discord API response:", response.data);
              })
              .catch((error) => {
                console.error("Error sending message:", error);
              });
          } else {
            await axios.post(`${webhook[i].url}`, {
              headers: {
                "Content-Type": "application/json",
              },
              body: JSON.stringify({
                data: `Ticket ${ticket.id} created by ${ticket.email}, has had it's status changed to ${s}`,
              }),
            });
          }
        }
      }

      reply.send({
        success: true,
      });
    }
  );

  // Hide a ticket
  fastify.put(
    "/api/v1/ticket/status/hide",
    {
      preHandler: requirePermission(["issue::update"]),
    },
    async (request: FastifyRequest, reply: FastifyReply) => {
      const { hidden, id }: any = request.body;

      await prisma.ticket.update({
        where: { id: id },
        data: {
          hidden: hidden,
        },
      });

      reply.send({
        success: true,
      });
    }
  );

  // Lock a ticket
  fastify.put(
    "/api/v1/ticket/status/lock",
    {
      preHandler: requirePermission(["issue::update"]),
    },
    async (request: FastifyRequest, reply: FastifyReply) => {
      const { locked, id }: any = request.body;

      await prisma.ticket.update({
        where: { id: id },
        data: {
          locked: locked,
        },
      });

      reply.send({
        success: true,
      });
    }
  );

  // Delete a ticket
  fastify.post(
    "/api/v1/ticket/delete",
    {
      preHandler: requirePermission(["issue::delete"]),
    },
    async (request: FastifyRequest, reply: FastifyReply) => {
      const { id }: any = request.body;

      await prisma.ticket.delete({
        where: { id: id },
      });

      reply.send({
        success: true,
      });
    }
  );

  // Get all tickets that created via imap
  fastify.get(
    "/api/v1/tickets/imap/all",

    async (request: FastifyRequest, reply: FastifyReply) => {}
  );

  // GET all ticket templates
  fastify.get(
    "/api/v1/ticket/templates",
    {
      preHandler: requirePermission(["email_template::manage"]),
    },
    async (request: FastifyRequest, reply: FastifyReply) => {
      const templates = await prisma.emailTemplate.findMany({
        select: {
          createdAt: true,
          updatedAt: true,
          type: true,
          id: true,
        },
      });

      reply.send({
        success: true,
        templates: templates,
      });
    }
  );

  // GET ticket template by ID
  fastify.get(
    "/api/v1/ticket/template/:id",
    {
      preHandler: requirePermission(["email_template::manage"]),
    },
    async (request: FastifyRequest, reply: FastifyReply) => {
      const { id }: any = request.params;

      const template = await prisma.emailTemplate.findMany({
        where: {
          id: id,
        },
      });

      reply.send({
        success: true,
        template: template,
      });
    }
  );

  // PUT ticket template by ID
  fastify.put(
    "/api/v1/ticket/template/:id",
    {
      preHandler: requirePermission(["email_template::manage"]),
    },
    async (request: FastifyRequest, reply: FastifyReply) => {
      const { id }: any = request.params;

      const { html }: any = request.body;

      await prisma.emailTemplate.update({
        where: {
          id: id,
        },
        data: {
          html: html,
        },
      });

      reply.send({
        success: true,
      });
    }
  );

  // Get all open tickets for an external user
  fastify.get(
    "/api/v1/tickets/user/open/external",

    async (request: FastifyRequest, reply: FastifyReply) => {
      const user = await checkSession(request);

      const tickets = await prisma.ticket.findMany({
        where: { isComplete: false, email: user!.email, hidden: false },
        include: {
          client: {
            select: { id: true, name: true, number: true },
          },
          assignedTo: {
            select: { id: true, name: true },
          },
          team: {
            select: { id: true, name: true },
          },
        },
      });

      reply.send({
        tickets: tickets,
        sucess: true,
      });
    }
  );

  // Get all closed tickets for an external user
  fastify.get(
    "/api/v1/tickets/user/closed/external",

    async (request: FastifyRequest, reply: FastifyReply) => {
      const user = await checkSession(request);

      const tickets = await prisma.ticket.findMany({
        where: { isComplete: true, email: user!.email, hidden: false },
        include: {
          client: {
            select: { id: true, name: true, number: true },
          },
          assignedTo: {
            select: { id: true, name: true },
          },
          team: {
            select: { id: true, name: true },
          },
        },
      });

      reply.send({
        tickets: tickets,
        sucess: true,
      });
    }
  );

  // Get all tickets for an external user
  fastify.get(
    "/api/v1/tickets/user/external",
    {
      preHandler: requirePermission(["issue::read"]),
    },
    async (request: FastifyRequest, reply: FastifyReply) => {
      const user = await checkSession(request);

      const tickets = await prisma.ticket.findMany({
        where: { email: user!.email, hidden: false },
        include: {
          client: {
            select: { id: true, name: true, number: true },
          },
          assignedTo: {
            select: { id: true, name: true },
          },
          team: {
            select: { id: true, name: true },
          },
        },
      });

      reply.send({
        tickets: tickets,
        sucess: true,
      });
    }
  );

  // Subscribe to a ticket
  fastify.get(
    "/api/v1/ticket/subscribe/:id",
    {
      preHandler: requirePermission(["issue::read"]),
    },
    async (request: FastifyRequest, reply: FastifyReply) => {
      const { id }: any = request.params;

      const user = await checkSession(request);

      if (id) {
        const ticket = await prisma.ticket.findUnique({
          where: { id: id },
        });

        const following = ticket?.following as string[];

        if (following.includes(user!.id)) {
          reply.send({
            success: false,
            message: "You are already following this issue",
          });
        }

        if (ticket) {
          await prisma.ticket.update({
            where: { id: id },
            data: {
              following: [...following, user!.id],
            },
          });
        } else {
          reply.status(400).send({
            success: false,
            message: "No ticket ID provided",
          });
        }

        reply.send({
          success: true,
        });
      }
    }
  );

  // Unsubscribe from a ticket
  fastify.get(
    "/api/v1/ticket/unsubscribe/:id",
    {
      preHandler: requirePermission(["issue::read"]),
    },
    async (request: FastifyRequest, reply: FastifyReply) => {
      const { id }: any = request.params;
      const user = await checkSession(request);

      if (id) {
        const ticket = await prisma.ticket.findUnique({
          where: { id: id },
        });

        const following = ticket?.following as string[];

        if (!following.includes(user!.id)) {
          return reply.send({
            success: false,
            message: "You are not following this issue",
          });
        }

        if (ticket) {
          await prisma.ticket.update({
            where: { id: id },
            data: {
              following: following.filter((userId) => userId !== user!.id),
            },
          });
        } else {
          return reply.status(400).send({
            success: false,
            message: "No ticket ID provided",
          });
        }

        reply.send({
          success: true,
        });
      }
    }
  );
}<|MERGE_RESOLUTION|>--- conflicted
+++ resolved
@@ -302,7 +302,9 @@
 
         await sendAssignedEmail(assgined!.email);
 
-        await assignedNotification(engineer.id, ticket);
+        const user = await checkSession(request);
+
+        await assignedNotification(engineer, ticket, user);
       }
 
       const webhook = await prisma.webhooks.findMany({
@@ -591,15 +593,12 @@
     async (request: FastifyRequest, reply: FastifyReply) => {
       const { id, note, detail, title, priority, status, client }: any =
         request.body;
-<<<<<<< HEAD
-=======
 
       const user = await checkSession(request);
 
       const issue = await prisma.ticket.findUnique({
         where: { id: id },
       });
->>>>>>> 664ba7bd
 
       await prisma.ticket.update({
         where: { id: id },
