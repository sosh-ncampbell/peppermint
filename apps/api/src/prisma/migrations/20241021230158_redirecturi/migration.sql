--- conflicted
+++ resolved
@@ -1,7 +1,4 @@
 -- AlterTable
-<<<<<<< HEAD
 ALTER TABLE "Email" ADD COLUMN "redirectUri" TEXT;
-=======
 ALTER TABLE "Email" ADD COLUMN "redirectUri" TEXT,
-ALTER COLUMN "expiresIn" DROP NOT NULL;
->>>>>>> 73abfd8f
+ALTER COLUMN "expiresIn" DROP NOT NULL;