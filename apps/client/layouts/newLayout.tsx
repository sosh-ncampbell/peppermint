import {
  Combobox,
  Dialog,
  Disclosure,
  Menu,
  Transition,
} from "@headlessui/react";
import { PlusIcon } from "@heroicons/react/20/solid";
import {
  Bars3Icon,
  Cog6ToothIcon,
  FolderIcon,
  HomeIcon,
  InboxStackIcon,
  MagnifyingGlassIcon,
  TicketIcon,
  XMarkIcon,
} from "@heroicons/react/24/outline";
import { deleteCookie, getCookie } from "cookies-next";
import Link from "next/link";
import { useRouter } from "next/router";
import { Fragment, useEffect, useState } from "react";

import { Button, ContextMenu } from "@radix-ui/themes";
import useTranslation from "next-translate/useTranslation";
import { useUser } from "../store/session";

const projects = [
  { id: 1, name: "Workflow Inc. / Website Redesign", url: "#" },
  // More projects...
];
const quickActions = [
  // { name: "Add new file...", icon: DocumentPlusIcon, shortcut: "N", url: "#" },
  // { name: "Add new folder...", icon: FolderPlusIcon, shortcut: "F", url: "#" },
  // { name: "Add hashtag...", icon: HashtagIcon, shortcut: "H", url: "#" },
  // { name: "Add label...", icon: TagIcon, shortcut: "L", url: "#" },
];

function classNames(...classes) {
  return classes.filter(Boolean).join(" ");
}

function CommandModal() {
  const router = useRouter();
  const [query, setQuery] = useState("");
  const [open, setOpen] = useState(false);
  const [tickets, setTickets] = useState([]);

  function handleKeyPress(event: KeyboardEvent) {
    if (
      document.activeElement!.tagName !== "INPUT" &&
      document.activeElement!.tagName !== "TEXTAREA" &&
      !document.activeElement!.className.includes("ProseMirror")
    )
      if (event.key === "k") {
        setOpen(true);
      }
  }

  useEffect(() => {
    // attach the event listener
    document.addEventListener("keydown", handleKeyPress);

    // remove the event listener
    return () => {
      document.removeEventListener("keydown", handleKeyPress);
    };
  }, [handleKeyPress, location]);

  async function GlobalTicketSearch() {
    const res = await fetch(`/api/v1/tickets/search`, {
      method: "POST",
      headers: {
        "Content-Type": "application/json",
        Authorization: `Bearer ${getCookie("session")}`,
      },
      body: JSON.stringify({ query }),
    }).then((res) => res.json());

    console.log(res);

    if (res.success) {
      setTickets(res.tickets);
    }
  }

  useEffect(() => {
    console.log(query.length);
    if (query.length !== 0 && query !== "") {
      GlobalTicketSearch();
    }
  }, [query]);

  function handleRouting(id) {
    setQuery("");
    setOpen(false);
    router.push(`/ticket/${id}`);
  }

  return (
    <>
      <Button
        variant="outline"
        className="hover:cursor-pointer"
        onClick={() => setOpen(true)}
      >
        Search
        <kbd className="inline-flex items-center rounded border ml-2 border-gray-200 px-1 font-sans text-xs text-gray-400">
          K
        </kbd>
      </Button>
      <Transition.Root
        show={open}
        as={Fragment}
        afterLeave={() => setQuery("")}
        appear
      >
        <Dialog as="div" className="relative z-10" onClose={setOpen}>
          <Transition.Child
            as={Fragment}
            enter="ease-out duration-300"
            enterFrom="opacity-0"
            enterTo="opacity-100"
            leave="ease-in duration-200"
            leaveFrom="opacity-100"
            leaveTo="opacity-0"
          >
            <div className="fixed inset-0 bg-gray-500 bg-opacity-25 transition-opacity" />
          </Transition.Child>

          <div className="fixed inset-0 z-10 w-screen overflow-y-auto p-4 sm:p-6 md:p-20">
            <Transition.Child
              as={Fragment}
              enter="ease-out duration-300"
              enterFrom="opacity-0 scale-95"
              enterTo="opacity-100 scale-100"
              leave="ease-in duration-200"
              leaveFrom="opacity-100 scale-100"
              leaveTo="opacity-0 scale-95"
            >
              <Dialog.Panel className="mx-auto max-w-2xl transform divide-y divide-gray-500 divide-opacity-20 overflow-hidden rounded-xl bg-gray-900 shadow-2xl transition-all">
                <Combobox>
                  <div className="relative">
                    <MagnifyingGlassIcon
                      className="pointer-events-none absolute left-4 top-3.5 h-5 w-5 text-gray-500"
                      aria-hidden="true"
                    />
                    <Combobox.Input
                      className="h-12 w-full border-0 bg-transparent pl-11 pr-4 text-white focus:ring-0 sm:text-sm"
                      placeholder="Search Tickets..."
                      onChange={(event) => setQuery(event.target.value)}
                    />
                  </div>

                  {(query === "" || tickets.length > 0) && (
                    <Combobox.Options
                      static
                      className="max-h-80 scroll-py-2 divide-y divide-gray-500 divide-opacity-20 overflow-y-auto"
                    >
                      {/* <li className="p-2">
                        {query === "" && (
                          <h2 className="mb-2 mt-4 px-3 text-xs font-semibold text-gray-200">
                            Recent searches
                          </h2>
                        )}
                        <ul className="text-sm text-gray-400">
                          {(query === "" ? recent : tickets).map((project) => (
                            <Combobox.Option
                              key={project.id}
                              value={project}
                              className={({ active }) =>
                                classNames(
                                  "flex cursor-default select-none items-center rounded-md px-3 py-2",
                                  active && "bg-gray-800 text-white"
                                )
                              }
                            >
                              {({ active }) => (
                                <>
                                  <FolderIcon
                                    className={classNames(
                                      "h-6 w-6 flex-none",
                                      active ? "text-white" : "text-gray-500"
                                    )}
                                    aria-hidden="true"
                                  />
                                  <span className="ml-3 flex-auto truncate">
                                    {project.name}
                                  </span>
                                  {active && (
                                    <span className="ml-3 flex-none text-gray-400">
                                      Jump to...
                                    </span>
                                  )}
                                </>
                              )}
                            </Combobox.Option>
                          ))}
                        </ul>
                      </li> */}
                      {query === "" && (
                        <li className="p-2">
                          <h2 className="sr-only">Quick actions</h2>
                          <ul className="text-sm text-gray-400">
                            {quickActions.map((action) => (
                              <Combobox.Option
                                key={action.shortcut}
                                value={action}
                                className={({ active }) =>
                                  classNames(
                                    "flex cursor-default select-none items-center rounded-md px-3 py-2",
                                    active && "bg-gray-800 text-white"
                                  )
                                }
                              >
                                {({ active }) => (
                                  <>
                                    <action.icon
                                      className={classNames(
                                        "h-6 w-6 flex-none",
                                        active ? "text-white" : "text-gray-500"
                                      )}
                                      aria-hidden="true"
                                    />
                                    <span className="ml-3 flex-auto truncate">
                                      {action.name}
                                    </span>
                                    <span className="ml-3 flex-none text-xs font-semibold text-gray-400">
                                      <kbd className="font-sans">⌘</kbd>
                                      <kbd className="font-sans">
                                        {action.shortcut}
                                      </kbd>
                                    </span>
                                  </>
                                )}
                              </Combobox.Option>
                            ))}
                          </ul>
                        </li>
                      )}
                    </Combobox.Options>
                  )}

                  {query !== "" && tickets.length === 0 && (
                    <div className="px-6 py-14 text-center sm:px-14">
                      <FolderIcon
                        className="mx-auto h-6 w-6 text-gray-500"
                        aria-hidden="true"
                      />
                      <p className="mt-4 text-sm text-gray-200">
                        We couldn't find any projects with that term. Please try
                        again.
                      </p>
                    </div>
                  )}

                  {query !== "" && tickets.length > 0 && (
                    <div className="p-2">
                      <Combobox.Options
                        static
                        className="max-h-80 scroll-py-2  divide-opacity-20 overflow-y-auto"
                      >
                        {tickets.map((ticket) => (
                          <Combobox.Option
                            key={ticket.id}
                            value={ticket}
                            onClick={() => handleRouting(ticket.id)}
                            className={({ active }) =>
                              classNames(
                                "flex cursor-default select-none items-center rounded-md px-3 py-2 text-gray-500",
                                active &&
                                  "bg-gray-800 text-white hover:cursor-pointer"
                              )
                            }
                          >
                            {({ active }) => (
                              <>
                                <FolderIcon
                                  className={classNames(
                                    "h-6 w-6 flex-none",
                                    active ? "text-white" : "text-gray-500"
                                  )}
                                  aria-hidden="true"
                                />
                                <span className="ml-3 flex-auto truncate">
                                  {ticket.title}
                                </span>
                                {active && (
                                  <span className="ml-3 flex-none text-gray-400">
                                    Jump to...
                                  </span>
                                )}
                              </>
                            )}
                          </Combobox.Option>
                        ))}
                      </Combobox.Options>
                    </div>
                  )}
                </Combobox>
              </Dialog.Panel>
            </Transition.Child>
          </div>
        </Dialog>
      </Transition.Root>
    </>
  );
}

export default function NewLayout({ children }: any) {
  const location = useRouter();

  const { loading, user, fetchUserProfile } = useUser();
  const locale = user ? user.language : "en";

  const [queues, setQueues] = useState([]);

  const { t, lang } = useTranslation("peppermint");

  const [sidebarOpen, setSidebarOpen] = useState(false);
  const [tab, setTab] = useState("unread");
  const [currentPath, setCurrentPath] = useState();

  if (!user) {
    location.push("/auth/login");
  }

  if (location.pathname.includes("/admin") && user.isAdmin === false) {
    location.push("/");
    alert("You do not have the correct perms for that action.");
  }

  if (user && user.external_user) {
    location.push("/portal");
  }

  const navigation = [
    {
      name: t("create_ticket"),
      href: `/${locale}/new`,
      icon: PlusIcon,
      current: location.pathname === "/new" ? true : false,
      initial: "c",
    },
    {
      name: t("sl_dashboard"),
      href: `/${locale}/`,
      icon: HomeIcon,
      current: location.pathname === "/" ? true : false,
      initial: "h",
    },
    {
      name: t("sl_notebook"),
      href: `/${locale}/notebook`,
      icon: FolderIcon,
      current: location.pathname === "/notebook" ? true : false,
      initial: "n",
    },
    // {
    //   name: "Email Queues",
    //   current: false,
    //   icon: InboxStackIcon,
    //   href: `/${locale}/tickets`,
    //   children: queues,
    //   inital: null,
    // },
  ];

  const admin_settings = [
    {
      name: t("sl_users"),
      href: "/admin/users/internal",
      current: location.pathname === "/admin/users/internal",
    },
    {
      name: t("sl_clients"),
      href: "/admin/clients",
      current: location.pathname === "/admin/clients",
    },
    {
      name: "Email Queues",
      href: "/admin/email-queues",
      current: location.pathname === "/admin/email-queues",
    },
    {
      name: "Webhooks",
      href: "/admin/webhooks",
      current: location.pathname === "/admin/webhooks",
    },
    {
      name: "Outbound Emails",
      href: "/admin/email",
      current: location.pathname === "/admin/email",
    },
    {
      name: "SSO",
      href: "/admin/sso",
      current: location.pathname === "/admin/sso",
    },
  ];

  // async function getQueues() {
  //   const res = await fetch(
  //     `/api/v1/email-queues/all`,
  //     {
  //       headers: {
  //         "Content-Type": "application/json",
  //         Authorization: `Bearer ${getCookie("session")}`,
  //       },
  //     }
  //   ).then((res) => res.json());
  //   setQueues(res.queues);
  // }

  async function logout() {
    const res = await fetch(`/api/v1/auth/user/${user.id}/logout`, {
      method: "GET",
      headers: {
        "Content-Type": "application/json",
        Authorization: `Bearer ${getCookie("session")}`,
      },
    }).then((res) => res.json());

    if (res.success) {
      deleteCookie("session");
      location.reload();
    }
  }

  function handleKeyPress(event: any) {
    const pathname = location.pathname;
    console.log(pathname);
    if (
      document.activeElement!.tagName !== "INPUT" &&
      document.activeElement!.tagName !== "TEXTAREA" &&
      !document.activeElement!.className.includes("ProseMirror") &&
      !pathname.includes("/new")
    ) {
      switch (event.key) {
        case "c":
          location.push("/new");
          break;
        case "h":
          location.push("/");
          break;
        case "n":
          location.push("/notebook");
          break;
        case "t":
          location.push("/tickets");
          break;
        case "a":
          location.push("/admin");
          break;
        case "o":
          location.push("/tickets/open");
          break;
        case "f":
          location.push("/tickets/closed");
          break;
        default:
          break;
      }
    }
  }

  useEffect(() => {
    // attach the event listener
    document.addEventListener("keydown", handleKeyPress);

    // remove the event listener
    return () => {
      document.removeEventListener("keydown", handleKeyPress);
    };
  }, [handleKeyPress, location]);

  return (
    !loading &&
    user && (
      <div className="min-h-screen overflow-hidden bg-white dark:bg-[#0A090C]">
        <Transition.Root show={sidebarOpen} as={Fragment}>
          <Dialog
            as="div"
            className="relative z-50 lg:hidden"
            onClose={setSidebarOpen}
          >
            <Transition.Child
              as={Fragment}
              enter="transition-opacity ease-linear duration-300"
              enterFrom="opacity-0"
              enterTo="opacity-100"
              leave="transition-opacity ease-linear duration-300"
              leaveFrom="opacity-100"
              leaveTo="opacity-0"
            >
              <div className="fixed inset-0 bg-gray-900/80" />
            </Transition.Child>

            <div className="fixed inset-0 flex">
              <Transition.Child
                as={Fragment}
                enter="transition ease-in-out duration-300 transform"
                enterFrom="-translate-x-full"
                enterTo="translate-x-0"
                leave="transition ease-in-out duration-300 transform"
                leaveFrom="translate-x-0"
                leaveTo="-translate-x-full"
              >
                <Dialog.Panel className="relative mr-16 flex w-full max-w-xs flex-1">
                  <Transition.Child
                    as={Fragment}
                    enter="ease-in-out duration-300"
                    enterFrom="opacity-0"
                    enterTo="opacity-100"
                    leave="ease-in-out duration-300"
                    leaveFrom="opacity-100"
                    leaveTo="opacity-0"
                  >
                    <div className="absolute left-full top-0 flex w-16 justify-center pt-5">
                      <button
                        type="button"
                        className="-m-2.5 p-2.5"
                        onClick={() => setSidebarOpen(false)}
                      >
                        <span className="sr-only">Close sidebar</span>
                        <XMarkIcon
                          className="h-6 w-6 text-white"
                          aria-hidden="true"
                        />
                      </button>
                    </div>
                  </Transition.Child>
                  {/* Sidebar component, swap this element with another sidebar if you like */}
                  <div className="flex grow flex-col gap-y-5 overflow-y-auto bg-white px-6 pb-4">
                    <div className="flex align-middle flex-row h-14 items-center border-b-[1px]">
                      {/* <img className="h-8 w-auto" src="/logo.svg" alt="Workflow" /> */}
                      <Link href="https://peppermint.sh">
                        <span className="text-3xl ml-2  hover:text-green-600 font-bold ">
                          Peppermint
                        </span>
                      </Link>
                    </div>
                    <nav className="flex flex-1 flex-col">
                      <ul role="list" className="flex flex-1 flex-col gap-y-7">
                        <li>
                          <ul role="list" className="-mx-2 space-y-1">
                            {navigation.map((item: any) =>
                              !item.children ? (
                                <li key={item.name}>
                                  <Link
                                    href={item.href}
                                    className={classNames(
                                      item.current
                                        ? "bg-gray-50 text-indigo-600"
                                        : "text-gray-700 hover:text-indigo-600 hover:bg-gray-50",
                                      "group flex gap-x-3 rounded-md p-2 text-sm leading-6 font-semibold"
                                    )}
                                  >
                                    <item.icon
                                      className={classNames(
                                        item.current
                                          ? "text-indigo-600"
                                          : "text-gray-400 group-hover:text-indigo-600",
                                        "h-6 w-6 shrink-0"
                                      )}
                                      aria-hidden="true"
                                    />
                                    <span className="whitespace-nowrap">
                                      {item.name}
                                    </span>
                                  </Link>
                                </li>
                              ) : (
                                <Disclosure
                                  as="div"
                                  key={item.name}
                                  className="space-y-1"
                                >
                                  {({ open }) => (
                                    <>
                                      {queues.length > 0 && (
                                        <>
                                          <Disclosure.Button
                                            className={classNames(
                                              item.current
                                                ? "bg-green-400 text-white"
                                                : "bg-gray-900 text-white hover:bg-green-400 hover:text-white",
                                              "group w-full flex items-center pl-2 pr-2 py-2 text-left text-sm font-medium rounded-md focus:outline-none"
                                            )}
                                          >
                                            <svg
                                              className={classNames(
                                                open
                                                  ? "text-white rotate-90"
                                                  : "text-white",
                                                "mr-2 flex-shrink-0 h-5 w-5 transform group-hover:text-white transition-colors ease-in-out duration-150"
                                              )}
                                              viewBox="0 0 20 20"
                                              aria-hidden="true"
                                            >
                                              <path
                                                d="M6 6L14 10L6 14V6Z"
                                                fill="currentColor"
                                              />
                                            </svg>
                                            {item.name}
                                          </Disclosure.Button>
                                          <Disclosure.Panel className="space-y-1">
                                            {item.children.map(
                                              (subItem: any) => (
                                                <Link
                                                  href={`/queue/${subItem.name}`}
                                                >
                                                  <Disclosure.Button
                                                    key={subItem.name}
                                                    className="group w-full flex items-center pl-10 pr-2 py-2 text-sm font-medium text-white rounded-md hover:text-white hover:bg-green-400 focus:outline-none"
                                                  >
                                                    {subItem.name}
                                                  </Disclosure.Button>
                                                </Link>
                                              )
                                            )}
                                          </Disclosure.Panel>
                                        </>
                                      )}
                                    </>
                                  )}
                                </Disclosure>
                              )
                            )}
                          </ul>
                        </li>

                        {user.isAdmin && (
                          <li>
                            <span className="mb-2 text-sm font-bold">
                              Admin Settings
                            </span>
                            <ul role="list" className="-mx-2 space-y-1">
                              {admin_settings.map((item: any) =>
                                !item.children ? (
                                  <li key={item.name}>
                                    <Link
                                      href={item.href}
                                      className={classNames(
                                        item.current
                                          ? "bg-gray-50 text-indigo-600"
                                          : "text-gray-700 hover:text-indigo-600 hover:bg-gray-50",
                                        "group flex gap-x-3 rounded-md p-2 text-sm leading-6 font-semibold"
                                      )}
                                    >
                                      {/* <item.icon
                                     className={classNames(
                                       item.current
                                         ? "text-indigo-600"
                                         : "text-gray-400 group-hover:text-indigo-600",
                                       "h-6 w-6 shrink-0"
                                     )}
                                     aria-hidden="true"
                                   /> */}
                                      <span className="whitespace-nowrap">
                                        {item.name}
                                      </span>
                                    </Link>
                                  </li>
                                ) : (
                                  <Disclosure
                                    as="div"
                                    key={item.name}
                                    className="space-y-1"
                                  >
                                    {({ open }) => (
                                      <>
                                        {queues.length > 0 && (
                                          <>
                                            <Disclosure.Button
                                              className={classNames(
                                                item.current
                                                  ? "bg-green-400 text-white"
                                                  : "bg-gray-900 text-white hover:bg-green-400 hover:text-white",
                                                "group w-full flex items-center pl-2 pr-2 py-2 text-left text-sm font-medium rounded-md focus:outline-none"
                                              )}
                                            >
                                              <svg
                                                className={classNames(
                                                  open
                                                    ? "text-white rotate-90"
                                                    : "text-white",
                                                  "mr-2 flex-shrink-0 h-5 w-5 transform group-hover:text-white transition-colors ease-in-out duration-150"
                                                )}
                                                viewBox="0 0 20 20"
                                                aria-hidden="true"
                                              >
                                                <path
                                                  d="M6 6L14 10L6 14V6Z"
                                                  fill="currentColor"
                                                />
                                              </svg>
                                              {item.name}
                                            </Disclosure.Button>
                                            <Disclosure.Panel className="space-y-1">
                                              {item.children.map(
                                                (subItem: any) => (
                                                  <Link
                                                    href={`/queue/${subItem.name}`}
                                                  >
                                                    <Disclosure.Button
                                                      key={subItem.name}
                                                      className="group w-full flex items-center pl-10 pr-2 py-2 text-sm font-medium text-white rounded-md hover:text-white hover:bg-green-400 focus:outline-none"
                                                    >
                                                      {subItem.name}
                                                    </Disclosure.Button>
                                                  </Link>
                                                )
                                              )}
                                            </Disclosure.Panel>
                                          </>
                                        )}
                                      </>
                                    )}
                                  </Disclosure>
                                )
                              )}
                            </ul>
                          </li>
                        )}

                        <li className="mt-auto">
                          <a
                            href="#"
                            className="group -mx-2 flex gap-x-3 rounded-md p-2 text-sm font-semibold leading-6 text-gray-700 hover:bg-gray-50 hover:text-indigo-600"
                          >
                            <Cog6ToothIcon
                              className="h-6 w-6 shrink-0 text-gray-400 group-hover:text-indigo-600"
                              aria-hidden="true"
                            />
                            Settings
                          </a>
                        </li>
                      </ul>
                    </nav>
                  </div>
                </Dialog.Panel>
              </Transition.Child>
            </div>
          </Dialog>
        </Transition.Root>

        {/* Static sidebar for desktop */}
        <div className="hidden lg:fixed lg:inset-y-0 lg:z-10 lg:flex lg:w-64 2xl:w-72 lg:flex-col border-r-[1px]">
          {/* Sidebar component, swap this element with another sidebar if you like */}
          <div className="flex grow flex-col gap-y-5 overflow-y-auto  bg-[#ffffff] dark:bg-[#393E46] pb-4">
            <div className="flex align-middle flex-row h-14 items-center border-b-[1px] px-6">
              {/* <img className="h-8 w-auto" src="/logo.svg" alt="Workflow" /> */}
              <Link href="https://peppermint.sh">
                <span className="text-3xl ml-2  hover:text-green-600 font-bold ">
                  Peppermint
                </span>
              </Link>
            </div>
            <nav className="flex flex-1 flex-col px-6">
              <ul role="list" className="flex flex-1 flex-col gap-y-7">
                <li>
                  <ul role="list" className="-mx-2 space-y-1">
                    {navigation.map((item: any) => (
                      <li key={item.name}>
                        <Link
                          href={item.href}
                          className={classNames(
                            item.current
                              ? "bg-[#F0F3F9] dark:bg-gray-800 dark:text-green-600"
                              : " hover:bg-[#F0F3F9] dark:hover:bg-gray-800 dark:hover:text-gray-900 ",
                            "group -mx-2 flex gap-x-3 p-1 text-xs rounded-md font-semibold leading-6"
                          )}
                        >
                          <item.icon
                            className="h-4 w-4 ml-1 shrink-0 mt-1"
                            aria-hidden="true"
                          />
                          <span className="whitespace-nowrap">{item.name}</span>
                          <div className="flex w-full justify-end float-right">
                            <span className="flex h-6 w-6 shrink-0 items-center bg-transparent border-none justify-center text-md font-medium">
                              {item.initial}
                            </span>
                          </div>
                        </Link>
                      </li>
                    ))}
                    <ul className="w-full space-y-1">
                      <li>
                        <Link
                          href="/tickets"
                          className={classNames(
                            location.pathname === "/tickets"
                              ? "bg-[#F0F3F9] dark:bg-gray-800 dark:text-green-600"
                              : " hover:bg-[#F0F3F9] dark:hover:bg-white dark:hover:text-gray-900 ",
                            "group -mx-2 flex gap-x-3 p-1 rounded-md text-xs font-semibold leading-6"
                          )}
                        >
                          <TicketIcon className="h-4 w-4 ml-1 shrink-0 mt-1" />
                          <span className="whitespace-nowrap">Tickets</span>
                          <div className="flex w-full justify-end float-right">
                            <span className="flex h-6 w-6 shrink-0 items-center bg-transparent border-none justify-center text-md font-medium">
                              t
                            </span>
                          </div>
                        </Link>
                      </li>
                      <li className="ml-8">
                        <Link
                          href="/tickets/open"
                          className={classNames(
                            location.pathname === "/tickets/open"
                              ? "bg-[#F0F3F9] dark:bg-gray-800 dark:text-green-600"
                              : " hover:bg-[#F0F3F9] dark:hover:bg-white dark:hover:text-gray-900 ",
                            "group -mx-2 flex gap-x-3 p-1 pl-3 rounded-md text-xs font-semibold leading-6"
                          )}
                        >
                          <span className="whitespace-nowrap">
                            {user.name}'s open
                          </span>
                          <div className="flex w-full justify-end float-right">
                            <span className="flex h-6 w-6 shrink-0 items-center bg-transparent border-none justify-center text-md font-medium">
                              o
                            </span>
                          </div>
                        </Link>
                      </li>

                      <li className="ml-8 ">
                        <Link
                          href="/tickets/closed"
                          className={classNames(
                            location.pathname === "/tickets/closed"
                              ? "bg-[#F0F3F9] dark:bg-gray-800 dark:text-green-600"
                              : " hover:bg-[#F0F3F9] dark:hover:bg-white dark:hover:text-gray-900 ",
                            "group -mx-2 flex gap-x-3 p-1 pl-3 rounded-md text-xs font-semibold leading-6"
                          )}
                        >
                          <span className="whitespace-nowrap">
                            {user.name}'s closed
                          </span>
                          <div className="flex w-full justify-end float-right">
                            <span className="flex h-6 w-6 shrink-0 items-center bg-transparent border-none justify-center text-md font-medium">
                              f
                            </span>
                          </div>
                        </Link>
                      </li>
                    </ul>
                    <li className="mt-auto space-y-4">
                      {user.isAdmin && (
                        <Link
                          href="/admin"
                          className={classNames(
                            location.pathname.includes("/admin")
                              ? "bg-[#F0F3F9] dark:bg-gray-800 dark:text-green-600"
                              : " hover:bg-[#F0F3F9] dark:hover:bg-white dark:hover:text-gray-900 ",
                            "group -mx-2 flex gap-x-3 p-1 rounded-md text-xs font-semibold leading-6"
                          )}
                        >
                          <ContextMenu.Root>
                            <ContextMenu.Trigger>
                              <>
                                <Cog6ToothIcon
                                  className="h-4 w-4 ml-1 shrink-0 mt-1"
                                  aria-hidden="true"
                                />
                                <span className="whitespace-nowrap">
                                  {t("admin_settings")}
                                </span>
                                <div className="flex w-full justify-end float-right">
                                  <span className="flex h-6 w-6 shrink-0 items-center bg-transparent border-none justify-center text-md font-medium">
                                    a
                                  </span>
                                </div>
                              </>
                            </ContextMenu.Trigger>
                            <ContextMenu.Content>
                              <ContextMenu.Item shortcut="⌘ E">
                                Edit
                              </ContextMenu.Item>
                              <ContextMenu.Item shortcut="⌘ D">
                                Duplicate
                              </ContextMenu.Item>
                              <ContextMenu.Separator />
                              <ContextMenu.Item shortcut="⌘ N">
                                Archive
                              </ContextMenu.Item>

                              <ContextMenu.Sub>
                                <ContextMenu.SubTrigger>
                                  More
                                </ContextMenu.SubTrigger>
                                <ContextMenu.SubContent>
                                  <ContextMenu.Item>
                                    Move to project…
                                  </ContextMenu.Item>
                                  <ContextMenu.Item>
                                    Move to folder…
                                  </ContextMenu.Item>
                                  <ContextMenu.Separator />
                                  <ContextMenu.Item>
                                    Advanced options…
                                  </ContextMenu.Item>
                                </ContextMenu.SubContent>
                              </ContextMenu.Sub>

                              <ContextMenu.Separator />
                              <ContextMenu.Item>Share</ContextMenu.Item>
                              <ContextMenu.Item>
                                Add to favorites
                              </ContextMenu.Item>
                              <ContextMenu.Separator />
                              <ContextMenu.Item shortcut="⌘ ⌫" color="red">
                                Delete
                              </ContextMenu.Item>
                            </ContextMenu.Content>
                          </ContextMenu.Root>
                        </Link>
                      )}
                    </li>
                  </ul>
                </li>
              </ul>
            </nav>
          </div>
        </div>

        <div className="lg:pl-64 2xl:pl-72">
          <div className="sticky top-0 z-10 flex h-14 shrink-0 items-center gap-x-4 border-b border-gray-200 bg-white dark:bg-[#0A090C] px-4 sm:gap-x-6">
            <button
              type="button"
              className="-m-2.5 p-2.5 text-black dark:text-white lg:hidden"
              onClick={() => setSidebarOpen(true)}
            >
              <span className="sr-only">Open sidebar</span>
              <Bars3Icon
                className="h-6 w-6 text-black dark:text-white"
                aria-hidden="true"
              />
            </button>

            {/* Separator */}
            <div
              className="h-6 w-px bg-gray-400 lg:hidden"
              aria-hidden="true"
            />

            <div className="flex flex-1 gap-x-4 self-stretch lg:gap-x-6 items-center">
              <div className="flex w-full justify-start items-center space-x-6">
                {user.isAdmin && (
                  <Link href="https://github.com/Peppermint-Lab/peppermint/releases">
<<<<<<< HEAD
                    <span className="inline-flex items-center rounded-md bg-green-700/10 px-3 py-2 text-xs font-medium text-green-600 ring-1 ring-inset ring-green-500/20 whitespace-nowrap">
                      Version 0.4.6
=======
                    <span className="inline-flex items-center rounded-md bg-green-700/10 px-3 py-2 text-xs font-medium text-green-600 ring-1 ring-inset ring-green-500/20">
                      Version 0.4.7
>>>>>>> b345f362
                    </span>
                  </Link>
                )}

                <CommandModal />
              </div>

              <div className="flex w-full justify-end items-center gap-x-2 lg:gap-x-2 ">
                <Button
                  variant="outline"
                  className="relative rounded-md  p-2  text-gray-400 hover:text-gray-500 hover:cursor-pointer focus:outline-none"
                >
                  <Link href="/notifications">
                    <InboxStackIcon className="h-4 w-4 text-black" />
                    {user.notifcations.filter(
                      (notification) => !notification.read
                    ).length > 0 && (
                      <svg
                        className="h-2.5 w-2.5 absolute bottom-6 left-6  animate-pulse fill-green-500"
                        viewBox="0 0 6 6"
                        aria-hidden="true"
                      >
                        <circle cx={3} cy={3} r={3} />
                      </svg>
                    )}
                  </Link>
                </Button>

                {user.isAdmin && (
                  <Link
                    href="https://github.com/Peppermint-Lab/peppermint/discussions"
                    target="_blank"
                    className="hover:cursor-pointer"
                  >
                    {/* <Button variant="outline" className="hover:cursor-pointer">
                      Send Feedback
                    </Button> */}

                    <Button variant="outline" className="hover:cursor-pointer whitespace-nowrap">
                      Send Feedback
                    </Button>
                  </Link>
                )}

                {/* Profile dropdown */}
                <Menu as="div" className="relative">
                  <Menu.Button className="z-50 flex items-center p-1.5">
                    <span className="sr-only">Open user menu</span>
                    <span className="inline-flex h-6 w-6 items-center justify-center rounded-full bg-gray-500">
                      <span className="text-xs mt-0.5 font-medium leading-none text-white uppercase">
                        {user.name[0]}
                      </span>
                    </span>
                  </Menu.Button>
                  <Transition
                    as={Fragment}
                    enter="transition ease-out duration-100"
                    enterFrom="transform opacity-0 scale-95"
                    enterTo="transform opacity-100 scale-100"
                    leave="transition ease-in duration-75"
                    leaveFrom="transform opacity-100 scale-100"
                    leaveTo="transform opacity-0 scale-95"
                  >
                    <Menu.Items className="bg-white absolute right-0 z-50 w-40 origin-top-right rounded-md  shadow-lg ring-1 ring-gray-900/5 focus:outline-none">
                      <Menu.Item>
                        {({ active }) => (
                          <Link
                            href="/settings/profile"
                            className={classNames(
                              active ? "bg-gray-100" : "",
                              "block px-3 text-sm font-bold h-full p-2 w-full rounded-md text-gray-900"
                            )}
                          >
                            {t("profile")}
                          </Link>
                        )}
                      </Menu.Item>
                      <Menu.Item>
                        {({ active }) => (
                          <button
                            onClick={() => {
                              logout();
                            }}
                            className={classNames(
                              active ? "bg-gray-100" : "",
                              "block px-3 text-left text-sm font-bold h-full p-2 w-full rounded-md text-gray-900"
                            )}
                          >
                            {t("logout")}
                          </button>
                        )}
                      </Menu.Item>
                    </Menu.Items>
                  </Transition>
                </Menu>
              </div>
            </div>
          </div>

          {!loading && !user.external_user && (
            <main className="bg-white dark:bg-[#0A090C]">{children}</main>
          )}
        </div>
      </div>
    )
  );
}<|MERGE_RESOLUTION|>--- conflicted
+++ resolved
@@ -951,13 +951,8 @@
               <div className="flex w-full justify-start items-center space-x-6">
                 {user.isAdmin && (
                   <Link href="https://github.com/Peppermint-Lab/peppermint/releases">
-<<<<<<< HEAD
-                    <span className="inline-flex items-center rounded-md bg-green-700/10 px-3 py-2 text-xs font-medium text-green-600 ring-1 ring-inset ring-green-500/20 whitespace-nowrap">
-                      Version 0.4.6
-=======
                     <span className="inline-flex items-center rounded-md bg-green-700/10 px-3 py-2 text-xs font-medium text-green-600 ring-1 ring-inset ring-green-500/20">
                       Version 0.4.7
->>>>>>> b345f362
                     </span>
                   </Link>
                 )}
