import useTranslation from "next-translate/useTranslation";
import { useRouter } from "next/router";
import { useEffect, useMemo, useState } from "react";
import Loader from "react-spinners/ClipLoader";

import { toast } from "@/shadcn/hooks/use-toast";
import { cn } from "@/shadcn/lib/utils";
import { Button } from "@/shadcn/ui/button";
import {
  Command,
  CommandEmpty,
  CommandGroup,
  CommandInput,
  CommandItem,
  CommandList,
  CommandSeparator,
} from "@/shadcn/ui/command";
import {
  ContextMenu,
  ContextMenuContent,
  ContextMenuItem,
  ContextMenuSeparator,
  ContextMenuSub,
  ContextMenuSubContent,
  ContextMenuSubTrigger,
  ContextMenuTrigger,
} from "@/shadcn/ui/context-menu";
import { Popover, PopoverContent, PopoverTrigger } from "@/shadcn/ui/popover";
import { getCookie } from "cookies-next";
import { CheckIcon, Filter, X } from "lucide-react";
import moment from "moment";
import Link from "next/link";
import { useQuery } from "react-query";
import { useUser } from "../../store/session";

async function getUserTickets(token: any) {
  const res = await fetch(`/api/v1/tickets/all`, {
    headers: {
      Authorization: `Bearer ${token}`,
    },
  });
  return res.json();
}

const FilterBadge = ({
  text,
  onRemove,
}: {
  text: string;
  onRemove: () => void;
}) => (
  <div className="flex items-center gap-1 bg-accent rounded-md px-2 py-1 text-xs">
    <span>{text}</span>
    <button
      onClick={(e) => {
        e.preventDefault();
        onRemove();
      }}
      className="hover:bg-muted rounded-full p-0.5"
    >
      <X className="h-3 w-3" />
    </button>
  </div>
);

export default function Tickets() {
  const router = useRouter();
  const { t } = useTranslation("peppermint");

  const token = getCookie("session");
  const { data, status, error, refetch } = useQuery(
    "allusertickets",
    () => getUserTickets(token),
    {
      refetchInterval: 5000,
    }
  );

  const user = useUser();

  const high = "bg-red-100 text-red-800";
  const low = "bg-blue-100 text-blue-800";
  const normal = "bg-green-100 text-green-800";

  const [selectedPriorities, setSelectedPriorities] = useState<string[]>([]);
  const [selectedStatuses, setSelectedStatuses] = useState<string[]>([]);
  const [selectedAssignees, setSelectedAssignees] = useState<string[]>([]);
  const [users, setUsers] = useState<any[]>([]);

  const handlePriorityToggle = (priority: string) => {
    setSelectedPriorities((prev) =>
      prev.includes(priority)
        ? prev.filter((p) => p !== priority)
        : [...prev, priority]
    );
  };

  const handleStatusToggle = (status: string) => {
    setSelectedStatuses((prev) =>
      prev.includes(status)
        ? prev.filter((s) => s !== status)
        : [...prev, status]
    );
  };

  const handleAssigneeToggle = (assignee: string) => {
    setSelectedAssignees((prev) =>
      prev.includes(assignee)
        ? prev.filter((a) => a !== assignee)
        : [...prev, assignee]
    );
  };

  const filteredTickets = data
    ? data.tickets.filter((ticket) => {
        const priorityMatch =
          selectedPriorities.length === 0 ||
          selectedPriorities.includes(ticket.priority);
        const statusMatch =
          selectedStatuses.length === 0 ||
          selectedStatuses.includes(ticket.isComplete ? "closed" : "open");
        const assigneeMatch =
          selectedAssignees.length === 0 ||
          selectedAssignees.includes(ticket.assignedTo?.name || "Unassigned");

        return priorityMatch && statusMatch && assigneeMatch;
      })
    : [];

  type FilterType = "priority" | "status" | "assignee" | null;
  const [activeFilter, setActiveFilter] = useState<FilterType>(null);
  const [filterSearch, setFilterSearch] = useState("");

  const filteredPriorities = useMemo(() => {
    const priorities = ["low", "medium", "high"];
    return priorities.filter((priority) =>
      priority.toLowerCase().includes(filterSearch.toLowerCase())
    );
  }, [filterSearch]);

  const filteredStatuses = useMemo(() => {
    const statuses = ["open", "closed"];
    return statuses.filter((status) =>
      status.toLowerCase().includes(filterSearch.toLowerCase())
    );
  }, [filterSearch]);

  const filteredAssignees = useMemo(() => {
    const assignees = data?.tickets
      .map((t) => t.assignedTo?.name || "Unassigned")
      .filter((name, index, self) => self.indexOf(name) === index);
    return assignees?.filter((assignee) =>
      assignee.toLowerCase().includes(filterSearch.toLowerCase())
    );
  }, [data?.tickets, filterSearch]);

  async function fetchUsers() {
    await fetch(`/api/v1/users/all`, {
      method: "GET",
      headers: {
        "Content-Type": "application/json",
        Authorization: `Bearer ${token}`,
      },
    })
      .then((res) => res.json())
      .then((res) => {
        if (res) {
          setUsers(res.users);
        }
      });
  }

  async function updateTicketStatus(e: any, ticket: any) {
    await fetch(`/api/v1/ticket/status/update`, {
      method: "PUT",
      headers: {
        Authorization: `Bearer ${token}`,
        "Content-Type": "application/json",
      },
      body: JSON.stringify({ id: ticket.id, status: !ticket.isComplete }),
    })
      .then((res) => res.json())
      .then(() => {
        toast({
          title: ticket.isComplete ? "Issue re-opened" : "Issue closed",
          description: "The status of the issue has been updated.",
          duration: 3000,
        });
        refetch();
      });
  }

  // Add these new functions
  async function updateTicketAssignee(ticketId: string, user: any) {
    try {
      const response = await fetch(`/api/v1/ticket/transfer`, {
        method: "POST",
        headers: {
          "Content-Type": "application/json",
          Authorization: `Bearer ${token}`,
        },
        body: JSON.stringify({
          user: user ? user.id : undefined,
          id: ticketId,
        }),
      });

      if (!response.ok) throw new Error("Failed to update assignee");

      toast({
        title: "Assignee updated",
        description: `Transferred issue successfully`,
        duration: 3000,
      });
      refetch();
    } catch (error) {
      toast({
        title: "Error",
        description: "Failed to update assignee",
        variant: "destructive",
        duration: 3000,
      });
    }
  }

  async function updateTicketPriority(ticket: any, priority: string) {
    try {
      const response = await fetch(`/api/v1/ticket/update`, {
        method: "PUT",
        headers: {
          "Content-Type": "application/json",
          Authorization: `Bearer ${token}`,
        },
        body: JSON.stringify({
          id: ticket.id,
          detail: ticket.detail,
          note: ticket.note,
          title: ticket.title,
          priority: priority,
          status: ticket.status,
        }),
      }).then((res) => res.json());

      if (!response.success) throw new Error("Failed to update priority");

      toast({
        title: "Priority updated",
        description: `Ticket priority set to ${priority}`,
        duration: 3000,
      });
      refetch();
    } catch (error) {
      toast({
        title: "Error",
        description: "Failed to update priority",
        variant: "destructive",
        duration: 3000,
      });
    }
  }

  useEffect(() => {
    fetchUsers();
  }, []);

  return (
    <div>
      {status === "loading" && (
        <div className="flex flex-col justify-center items-center h-screen">
          <Loader color="green" size={100} />
        </div>
      )}

      {status === "success" && (
        <div>
          <div className="flex flex-col">
            <div className="py-2 px-3 bg-background border-b-[1px] flex flex-row items-center justify-between">
              <div className="flex flex-row items-center gap-2">
                <Popover>
                  <PopoverTrigger asChild>
                    <Button
                      variant="ghost"
                      size="sm"
                      className="h-6 bg-transparent"
                    >
                      <Filter className="mr-2 h-4 w-4" />
                      <span className="hidden sm:block">Filters</span>
                    </Button>
                  </PopoverTrigger>
                  <PopoverContent className="w-[300px] p-0" align="start">
                    {!activeFilter ? (
                      <Command>
                        <CommandInput placeholder="Search filters..." />
                        <CommandList>
                          <CommandEmpty>No results found.</CommandEmpty>
                          <CommandGroup>
                            <CommandItem
                              onSelect={() => setActiveFilter("priority")}
                            >
                              Priority
                            </CommandItem>
                            <CommandItem
                              onSelect={() => setActiveFilter("status")}
                            >
                              Status
                            </CommandItem>
                            <CommandItem
                              onSelect={() => setActiveFilter("assignee")}
                            >
                              Assigned To
                            </CommandItem>
                          </CommandGroup>
                        </CommandList>
                      </Command>
                    ) : activeFilter === "priority" ? (
                      <Command>
                        <CommandInput
                          placeholder="Search priority..."
                          value={filterSearch}
                          onValueChange={setFilterSearch}
                        />
                        <CommandList>
                          <CommandEmpty>No priorities found.</CommandEmpty>
                          <CommandGroup heading="Priority">
                            {filteredPriorities.map((priority) => (
                              <CommandItem
                                key={priority}
                                onSelect={() => handlePriorityToggle(priority)}
                              >
                                <div
                                  className={cn(
                                    "mr-2 flex h-4 w-4 items-center justify-center rounded-sm border border-primary",
                                    selectedPriorities.includes(priority)
                                      ? "bg-primary text-primary-foreground"
                                      : "opacity-50 [&_svg]:invisible"
                                  )}
                                >
                                  <CheckIcon className={cn("h-4 w-4")} />
                                </div>
                                <span className="capitalize">{priority}</span>
                              </CommandItem>
                            ))}
                          </CommandGroup>
                          <CommandSeparator />
                          <CommandGroup>
                            <CommandItem
                              onSelect={() => {
                                setActiveFilter(null);
                                setFilterSearch("");
                              }}
                              className="justify-center text-center"
                            >
                              Back to filters
                            </CommandItem>
                          </CommandGroup>
                        </CommandList>
                      </Command>
                    ) : activeFilter === "status" ? (
                      <Command>
                        <CommandInput
                          placeholder="Search status..."
                          value={filterSearch}
                          onValueChange={setFilterSearch}
                        />
                        <CommandList>
                          <CommandEmpty>No statuses found.</CommandEmpty>
                          <CommandGroup heading="Status">
                            {filteredStatuses.map((status) => (
                              <CommandItem
                                key={status}
                                onSelect={() => handleStatusToggle(status)}
                              >
                                <div
                                  className={cn(
                                    "mr-2 flex h-4 w-4 items-center justify-center rounded-sm border border-primary",
                                    selectedStatuses.includes(status)
                                      ? "bg-primary text-primary-foreground"
                                      : "opacity-50 [&_svg]:invisible"
                                  )}
                                >
                                  <CheckIcon className={cn("h-4 w-4")} />
                                </div>
                                <span className="capitalize">{status}</span>
                              </CommandItem>
                            ))}
                          </CommandGroup>
                          <CommandSeparator />
                          <CommandGroup>
                            <CommandItem
                              onSelect={() => {
                                setActiveFilter(null);
                                setFilterSearch("");
                              }}
                              className="justify-center text-center"
                            >
                              Back to filters
                            </CommandItem>
                          </CommandGroup>
                        </CommandList>
                      </Command>
                    ) : activeFilter === "assignee" ? (
                      <Command>
                        <CommandInput
                          placeholder="Search assignee..."
                          value={filterSearch}
                          onValueChange={setFilterSearch}
                        />
                        <CommandList>
                          <CommandEmpty>No assignees found.</CommandEmpty>
                          <CommandGroup heading="Assigned To">
                            {filteredAssignees?.map((name) => (
                              <CommandItem
                                key={name}
                                onSelect={() => handleAssigneeToggle(name)}
                              >
                                <div
                                  className={cn(
                                    "mr-2 flex h-4 w-4 items-center justify-center rounded-sm border border-primary",
                                    selectedAssignees.includes(name)
                                      ? "bg-primary text-primary-foreground"
                                      : "opacity-50 [&_svg]:invisible"
                                  )}
                                >
                                  <CheckIcon className={cn("h-4 w-4")} />
                                </div>
                                <span>{name}</span>
                              </CommandItem>
                            ))}
                          </CommandGroup>
                          <CommandSeparator />
                          <CommandGroup>
                            <CommandItem
                              onSelect={() => {
                                setActiveFilter(null);
                                setFilterSearch("");
                              }}
                              className="justify-center text-center"
                            >
                              Back to filters
                            </CommandItem>
                          </CommandGroup>
                        </CommandList>
                      </Command>
                    ) : null}
                  </PopoverContent>
                </Popover>

                {/* Display selected filters */}
                <div className="flex flex-wrap gap-2">
                  {selectedPriorities.map((priority) => (
                    <FilterBadge
                      key={`priority-${priority}`}
                      text={`Priority: ${priority}`}
                      onRemove={() => handlePriorityToggle(priority)}
                    />
                  ))}

                  {selectedStatuses.map((status) => (
                    <FilterBadge
                      key={`status-${status}`}
                      text={`Status: ${status}`}
                      onRemove={() => handleStatusToggle(status)}
                    />
                  ))}

                  {selectedAssignees.map((assignee) => (
                    <FilterBadge
                      key={`assignee-${assignee}`}
                      text={`Assignee: ${assignee}`}
                      onRemove={() => handleAssigneeToggle(assignee)}
                    />
                  ))}

                  {/* Clear all filters button - only show if there are filters */}
                  {(selectedPriorities.length > 0 ||
                    selectedStatuses.length > 0 ||
                    selectedAssignees.length > 0) && (
                    <Button
                      variant="ghost"
                      size="sm"
                      className="h-6 px-2 text-xs"
                      onClick={() => {
                        setSelectedPriorities([]);
                        setSelectedStatuses([]);
                        setSelectedAssignees([]);
                      }}
                    >
                      Clear all
                    </Button>
                  )}
                </div>
              </div>
              <div></div>
            </div>
            {filteredTickets.length > 0 ? (
              filteredTickets.map((ticket) => {
                let p = ticket.priority;
                let badge;

                if (p === "Low") {
                  badge = low;
                }
                if (p === "Normal") {
                  badge = normal;
                }
                if (p === "high") {
                  badge = high;
                }

                return (
                  <ContextMenu>
                    <ContextMenuTrigger>
                      <Link href={`/issue/${ticket.id}`}>
                        <div className="flex flex-row w-full bg-white dark:bg-[#0A090C] dark:hover:bg-green-600 border-b-[1px] p-1.5 justify-between px-6 hover:bg-gray-100">
                          <div className="flex flex-row items-center space-x-4">
                            <span className="text-xs font-semibold">
                              #{ticket.Number}
                            </span>
                            <span className="text-xs font-semibold">
                              {ticket.title}
                            </span>
                          </div>
                          <div className="flex flex-row space-x-3 items-center">
                            <div>
                              <span className="text-xs">
                                {moment(ticket.createdAt).format("DD/MM/yyyy")}
                              </span>
                            </div>
                            <div>
                              <span
                                className={`inline-flex items-center rounded-md px-2 py-1 capitalize justify-center w-20 text-xs font-medium ring-1 ring-inset ring-gray-500/10 bg-orange-400 text-white`}
                              >
                                {ticket.type}
                              </span>
                            </div>
                            <div>
                              {ticket.isComplete === true ? (
                                <div>
                                  <span className="inline-flex items-center gap-x-1.5 rounded-md bg-red-100 px-2 w-20 justify-center py-1 text-xs ring-1 ring-inset ring-gray-500/10 font-medium text-red-700">
                                    <svg
                                      className="h-1.5 w-1.5 fill-red-500"
                                      viewBox="0 0 6 6"
                                      aria-hidden="true"
                                    >
                                      <circle cx={3} cy={3} r={3} />
                                    </svg>
                                    {t("closed")}
                                  </span>
                                </div>
                              ) : (
                                <>
                                  <span className="inline-flex items-center gap-x-1.5  rounded-md w-20 justify-center font-medium bg-green-100 ring-1 ring-inset ring-gray-500/10 px-2 py-1 text-xs text-green-700">
                                    <svg
                                      className="h-1.5 w-1.5 fill-green-500"
                                      viewBox="0 0 6 6"
                                      aria-hidden="true"
                                    >
                                      <circle cx={3} cy={3} r={3} />
                                    </svg>
                                    {t("open")}
                                  </span>
                                </>
                              )}
                            </div>
                            <div>
                              <span
                                className={`inline-flex items-center rounded-md px-2 py-1 capitalize justify-center w-20 text-xs font-medium ring-1 ring-inset ring-gray-500/10 ${badge}`}
                              >
                                {ticket.priority}
                              </span>
                            </div>
                            <span className="inline-flex h-5 w-5 items-center justify-center rounded-full bg-gray-500">
                              <span className="text-[11px] font-medium leading-none text-white uppercase">
                                {ticket.assignedTo
                                  ? ticket.assignedTo.name[0]
                                  : ""}
                              </span>
                            </span>
                          </div>
                        </div>
                      </Link>
                    </ContextMenuTrigger>
                    <ContextMenuContent className="w-52">
                      <ContextMenuItem
                        onClick={(e) => updateTicketStatus(e, ticket)}
                      >
                        {ticket.isComplete ? "Re-open Issue" : "Close Issue"}
                      </ContextMenuItem>
                      <ContextMenuSeparator />

                      <ContextMenuSub>
                        <ContextMenuSubTrigger>Assign To</ContextMenuSubTrigger>
                        <ContextMenuSubContent className="w-64 ml-1 -mt-1/2">
                          <Command>
                            <CommandList>
                              <CommandGroup heading="Assigned To">
                                <CommandItem
                                  onSelect={() =>
                                    updateTicketAssignee(ticket.id, undefined)
                                  }
                                >
                                  <div
                                    className={cn(
                                      "mr-2 flex h-4 w-4 items-center justify-center rounded-sm border border-primary",
                                      ticket.assignedTo?.name === user.name
                                        ? "bg-primary text-primary-foreground"
                                        : "opacity-50 [&_svg]:invisible"
                                    )}
                                  >
                                    <CheckIcon className={cn("h-4 w-4")} />
                                  </div>
                                  <span>Unassigned</span>
                                </CommandItem>
                                {users?.map((user) => (
                                  <CommandItem
                                    key={user.id}
                                    onSelect={() =>
                                      updateTicketAssignee(ticket.id, user)
                                    }
                                  >
                                    <div
                                      className={cn(
                                        "mr-2 flex h-4 w-4 items-center justify-center rounded-sm border border-primary",
                                        ticket.assignedTo?.name === user.name
                                          ? "bg-primary text-primary-foreground"
                                          : "opacity-50 [&_svg]:invisible"
                                      )}
                                    >
                                      <CheckIcon className={cn("h-4 w-4")} />
                                    </div>
                                    <span>{user.name}</span>
                                  </CommandItem>
                                ))}
                              </CommandGroup>
                            </CommandList>
                          </Command>
                        </ContextMenuSubContent>
                      </ContextMenuSub>

                      <ContextMenuSub>
                        <ContextMenuSubTrigger>
                          Change Priority
                        </ContextMenuSubTrigger>
                        <ContextMenuSubContent className="w-64 ml-1">
                          <Command>
                            <CommandList>
                              <CommandGroup heading="Priority">
                                {filteredPriorities.map((priority) => (
                                  <CommandItem
                                    key={priority}
                                    onSelect={() =>
                                      updateTicketPriority(ticket, priority)
                                    }
                                  >
                                    <div
                                      className={cn(
                                        "mr-2 flex h-4 w-4 items-center justify-center rounded-sm border border-primary",
                                        ticket.priority.toLowerCase() ===
                                          priority
                                          ? "bg-primary text-primary-foreground"
                                          : "opacity-50 [&_svg]:invisible"
                                      )}
                                    >
                                      <CheckIcon className={cn("h-4 w-4")} />
                                    </div>
                                    <span className="capitalize">
                                      {priority}
                                    </span>
                                  </CommandItem>
                                ))}
                              </CommandGroup>
                            </CommandList>
                          </Command>
                        </ContextMenuSubContent>
                      </ContextMenuSub>

                      <ContextMenuSeparator />

                      <ContextMenuItem
                        onClick={(e) => {
                          e.preventDefault();
                          toast({
                            title: "Link copied to clipboard",
                            description:
                              "You can now share the link with others.",
                            duration: 3000,
                          });
                          navigator.clipboard.writeText(
                            `${window.location.origin}/issue/${ticket.id}`
                          );
                        }}
                      >
                        Share Link
                      </ContextMenuItem>

                      <ContextMenuSeparator />

                      <ContextMenuItem
                        className="text-red-600"
                        onClick={(e) => {
                          e.preventDefault();
                          if (
                            confirm(
                              "Are you sure you want to delete this ticket?"
                            )
                          ) {
                            fetch(`/api/v1/ticket/delete`, {
                              method: "POST",
                              headers: {
                                Authorization: `Bearer ${token}`,
                                "Content-Type": "application/json",
                              },
                              body: JSON.stringify({ id: ticket.id }),
<<<<<<< HEAD
=======
                            }).then(() => {
                              refetch();
>>>>>>> e544e5c4
                            });
                          }
                        }}
                      >
                        Delete Ticket
                      </ContextMenuItem>
                    </ContextMenuContent>
                  </ContextMenu>
                );
              })
            ) : (
              <div className="min-h-screen flex items-center justify-center">
                <button
                  type="button"
                  className="relative block w-[400px] rounded-lg border-2 border-dashed border-gray-300 p-12 text-center hover:border-gray-400 focus:outline-none focus:ring-2 focus:ring-indigo-500 focus:ring-offset-2"
                  onClick={() => {
<<<<<<< HEAD
                    const event = new KeyboardEvent('keydown', { key: 'c' });
=======
                    const event = new KeyboardEvent("keydown", { key: "c" });
>>>>>>> e544e5c4
                    document.dispatchEvent(event);
                  }}
                >
                  <svg
                    className="mx-auto h-12 w-12 text-gray-400"
                    stroke="currentColor"
                    fill="none"
                    viewBox="0 0 48 48"
                    aria-hidden="true"
                  >
                    <path
                      strokeLinecap="round"
                      strokeLinejoin="round"
                      strokeWidth={2}
                      d="M8 14v20c0 4.418 7.163 8 16 8 1.381 0 2.721-.087 4-.252M8 14c0 4.418 7.163 8 16 8s16-3.582 16-8M8 14c0-4.418 7.163-8 16-8s16 3.582 16 8m0 0v14m0-4c0 4.418-7.163 8-16 8S8 28.418 8 24m32 10v6m0 0v6m0-6h6m-6 0h-6"
                    />
                  </svg>
                  <span className="mt-2 block text-sm font-semibold text-gray-900">
                    Create your first issue
                  </span>
                </button>
              </div>
            )}
          </div>
        </div>
      )}
    </div>
  );
}<|MERGE_RESOLUTION|>--- conflicted
+++ resolved
@@ -711,11 +711,8 @@
                                 "Content-Type": "application/json",
                               },
                               body: JSON.stringify({ id: ticket.id }),
-<<<<<<< HEAD
-=======
                             }).then(() => {
                               refetch();
->>>>>>> e544e5c4
                             });
                           }
                         }}
@@ -732,11 +729,7 @@
                   type="button"
                   className="relative block w-[400px] rounded-lg border-2 border-dashed border-gray-300 p-12 text-center hover:border-gray-400 focus:outline-none focus:ring-2 focus:ring-indigo-500 focus:ring-offset-2"
                   onClick={() => {
-<<<<<<< HEAD
-                    const event = new KeyboardEvent('keydown', { key: 'c' });
-=======
                     const event = new KeyboardEvent("keydown", { key: "c" });
->>>>>>> e544e5c4
                     document.dispatchEvent(event);
                   }}
                 >
